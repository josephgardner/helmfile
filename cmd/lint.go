--- conflicted
+++ resolved
@@ -35,12 +35,9 @@
 	f.StringVar(&lintOptions.Args, "args", "", "pass args to helm exec")
 	f.StringArrayVar(&lintOptions.Set, "set", nil, "additional values to be merged into the command")
 	f.StringArrayVar(&lintOptions.Values, "values", nil, "additional value files to be merged into the command")
-<<<<<<< HEAD
-=======
 	f.BoolVar(&lintOptions.SkipNeeds, "skip-needs", false, `do not automatically include releases from the target release's "needs" when --selector/-l flag is provided. Does nothing when when --selector/-l flag is not provided. Defaults to true when --include-needs or --include-transitive-needs is not provided`)
 	f.BoolVar(&lintOptions.IncludeNeeds, "include-needs", false, `automatically include releases from the target release's "needs" when --selector/-l flag is provided. Does nothing when when --selector/-l flag is not provided`)
 	f.BoolVar(&lintOptions.IncludeTransitiveNeeds, "include-transitive-needs", false, `like --include-needs, but also includes transitive needs (needs of needs). Does nothing when when --selector/-l flag is not provided. Overrides exclusions of other selectors and conditions.`)
->>>>>>> 5d0a5671
 
 	return cmd
 }